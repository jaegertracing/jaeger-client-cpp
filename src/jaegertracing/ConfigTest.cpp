/*
 * Copyright (c) 2017 Uber Technologies, Inc.
 *
 * Licensed under the Apache License, Version 2.0 (the "License");
 * you may not use this file except in compliance with the License.
 * You may obtain a copy of the License at
 *
 * http://www.apache.org/licenses/LICENSE-2.0
 *
 * Unless required by applicable law or agreed to in writing, software
 * distributed under the License is distributed on an "AS IS" BASIS,
 * WITHOUT WARRANTIES OR CONDITIONS OF ANY KIND, either express or implied.
 * See the License for the specific language governing permissions and
 * limitations under the License.
 */

#include "jaegertracing/Config.h"
#include "jaegertracing/Constants.h"
#include "jaegertracing/propagation/HeadersConfig.h"
#include "jaegertracing/samplers/Config.h"
#include "jaegertracing/utils/YAML.h"
#include "jaegertracing/testutils/EnvVariable.h"
#include <gtest/gtest.h>

#include <cstdlib>

namespace jaegertracing {

#ifdef JAEGERTRACING_WITH_YAML_CPP

TEST(Config, testParse)
{
    {
        constexpr auto kConfigYAML = R"cfg(
disabled: true
traceid_128bit: true
sampler:
    type: probabilistic
    param: 0.001
reporter:
    queueSize: 100
    bufferFlushInterval: 10
    logSpans: false
    localAgentHostPort: 127.0.0.1:6831
headers:
    jaegerDebugHeader: debug-id
    jaegerBaggageHeader: baggage
    TraceContextHeaderName: trace-id
    traceBaggageHeaderPrefix: "testctx-"
baggage_restrictions:
    denyBaggageOnInitializationFailure: false
    hostPort: 127.0.0.1:5778
    refreshInterval: 60
)cfg";
        const auto config = Config::parse(YAML::Load(kConfigYAML));
        ASSERT_EQ("probabilistic", config.sampler().type());
        ASSERT_EQ("debug-id", config.headers().jaegerDebugHeader());
        ASSERT_EQ("baggage", config.headers().jaegerBaggageHeader());
        ASSERT_EQ("trace-id", config.headers().traceContextHeaderName());
        ASSERT_EQ("testctx-", config.headers().traceBaggageHeaderPrefix());
    }

    {
        Config::parse(YAML::Load(R"cfg(
disabled: false
traceid_128bit: false
sampler: 1
reporter: 2
headers: 3
baggage_restrictions: 4
)cfg"));
    }
}

TEST(Config, testDefaultSamplingProbability)
{
    ASSERT_EQ(samplers::Config::kDefaultSamplingProbability,
              Config().sampler().param());
}

TEST(Config, testDefaultSamplingServerURL)
{
    ASSERT_EQ("http://127.0.0.1:5778/sampling",
              Config().sampler().samplingServerURL());
}

TEST(Config, testZeroSamplingParam)
{
    {
        constexpr auto kConfigYAML = R"cfg(
sampler:
    param: 0
)cfg";
        const auto config = Config::parse(YAML::Load(kConfigYAML));
        ASSERT_EQ(0, config.sampler().param());
    }
}

TEST(Config, testPropagationFormat)
{
    {
        constexpr auto kConfigYAML = R"cfg(
propagation_format: w3c
)cfg";
        const auto config = Config::parse(YAML::Load(kConfigYAML));
        ASSERT_EQ(propagation::Format::W3C, config.propagationFormat());
    }
}

#endif  // JAEGERTRACING_WITH_YAML_CPP

TEST(Config, testFromEnv)
{
    std::vector<Tag> tags;
    tags.emplace_back("hostname", std::string("foo"));
    tags.emplace_back("my.app.version", std::string("1.2.3"));

    Config config(false,
                  false,
                  samplers::Config("probabilistic",
                                   0.7,
                                   "http://host34:57/sampling",
                                   0,
                                   samplers::Config::Clock::duration()),
                  reporters::Config(10,
                                    std::chrono::milliseconds(100),
                                    false,
                                    "host35:77",
                                    "http://host36:56568"),
                  propagation::HeadersConfig(),
                  baggage::RestrictionsConfig(),
                  "test-service",
                  tags);

    config.fromEnv();

    ASSERT_EQ(std::string("http://host36:56568"), config.reporter().endpoint());
    ASSERT_EQ(std::string("host35:77"), config.reporter().localAgentHostPort());

    ASSERT_EQ(10, config.reporter().queueSize());
    ASSERT_EQ(std::chrono::milliseconds(100),
              config.reporter().bufferFlushInterval());
    ASSERT_EQ(false, config.reporter().logSpans());

    ASSERT_EQ(.7, config.sampler().param());
    ASSERT_EQ(std::string("probabilistic"), config.sampler().type());

    testutils::EnvVariable::setEnv("JAEGER_AGENT_HOST", "host33");
    testutils::EnvVariable::setEnv("JAEGER_AGENT_PORT", "45");
    testutils::EnvVariable::setEnv("JAEGER_ENDPOINT", "http://host34:56567");

    testutils::EnvVariable::setEnv("JAEGER_REPORTER_MAX_QUEUE_SIZE", "33");
    testutils::EnvVariable::setEnv("JAEGER_REPORTER_FLUSH_INTERVAL", "45");
    testutils::EnvVariable::setEnv("JAEGER_REPORTER_LOG_SPANS", "true");

    testutils::EnvVariable::setEnv("JAEGER_SAMPLER_TYPE", "remote");
    testutils::EnvVariable::setEnv("JAEGER_SAMPLER_PARAM", "0.33");
    testutils::EnvVariable::setEnv("JAEGER_SAMPLING_ENDPOINT", "http://myagent:1234");

    testutils::EnvVariable::setEnv("JAEGER_SERVICE_NAME", "AService");
    testutils::EnvVariable::setEnv("JAEGER_TAGS", "hostname=foobar,my.app.version=4.5.6");

    testutils::EnvVariable::setEnv("JAEGER_TRACEID_128BIT", "true");

    config.fromEnv();

    ASSERT_EQ(std::string("http://host34:56567"), config.reporter().endpoint());
    ASSERT_EQ(std::string("host33:45"), config.reporter().localAgentHostPort());

    ASSERT_EQ(33, config.reporter().queueSize());
    ASSERT_EQ(std::chrono::milliseconds(45),
              config.reporter().bufferFlushInterval());
    ASSERT_EQ(true, config.reporter().logSpans());

    ASSERT_EQ(std::string("remote"), config.sampler().type());
    ASSERT_EQ(0.33, config.sampler().param());
    ASSERT_EQ(std::string("http://myagent:1234"), config.sampler().samplingServerURL());

    ASSERT_EQ(std::string("AService"), config.serviceName());

    std::vector<Tag> expectedTags;
    expectedTags.emplace_back("hostname", std::string("foo"));
    expectedTags.emplace_back("my.app.version", std::string("1.2.3"));
    expectedTags.emplace_back("hostname", std::string("foobar"));
    expectedTags.emplace_back("my.app.version", std::string("4.5.6"));
    ASSERT_EQ(expectedTags, config.tags());

    ASSERT_EQ(false, config.disabled());

    ASSERT_EQ(true, config.traceId128Bit());

    testutils::EnvVariable::setEnv("JAEGER_DISABLED", "TRue");  // case-insensitive
    testutils::EnvVariable::setEnv("JAEGER_AGENT_PORT", "445");

    config.fromEnv();
    ASSERT_EQ(true, config.disabled());
    ASSERT_EQ(std::string("host33:445"),
              config.reporter().localAgentHostPort());

    testutils::EnvVariable::setEnv("JAEGER_PROPAGATION", "w3c");

    config.fromEnv();
    ASSERT_EQ(propagation::Format::W3C, config.propagationFormat());

    testutils::EnvVariable::setEnv("JAEGER_AGENT_HOST", "");
    testutils::EnvVariable::setEnv("JAEGER_AGENT_PORT", "");
    testutils::EnvVariable::setEnv("JAEGER_ENDPOINT", "");
    testutils::EnvVariable::setEnv("JAEGER_REPORTER_MAX_QUEUE_SIZE", "");
    testutils::EnvVariable::setEnv("JAEGER_REPORTER_FLUSH_INTERVAL", "");
    testutils::EnvVariable::setEnv("JAEGER_REPORTER_LOG_SPANS", "");
    testutils::EnvVariable::setEnv("JAEGER_SAMPLER_PARAM", "");
    testutils::EnvVariable::setEnv("JAEGER_SAMPLER_TYPE", "");
    testutils::EnvVariable::setEnv("JAEGER_SERVICE_NAME", "");
    testutils::EnvVariable::setEnv("JAEGER_TAGS", "");
    testutils::EnvVariable::setEnv("JAEGER_DISABLED", "");
<<<<<<< HEAD
    testutils::EnvVariable::setEnv("JAEGER_PROPAGATION", "");
=======
    testutils::EnvVariable::setEnv("JAEGER_TRACE_ID_128BIT", "");
>>>>>>> d64d606d
}

}  // namespace jaegertracing<|MERGE_RESOLUTION|>--- conflicted
+++ resolved
@@ -213,11 +213,8 @@
     testutils::EnvVariable::setEnv("JAEGER_SERVICE_NAME", "");
     testutils::EnvVariable::setEnv("JAEGER_TAGS", "");
     testutils::EnvVariable::setEnv("JAEGER_DISABLED", "");
-<<<<<<< HEAD
+    testutils::EnvVariable::setEnv("JAEGER_TRACE_ID_128BIT", "");
     testutils::EnvVariable::setEnv("JAEGER_PROPAGATION", "");
-=======
-    testutils::EnvVariable::setEnv("JAEGER_TRACE_ID_128BIT", "");
->>>>>>> d64d606d
 }
 
 }  // namespace jaegertracing