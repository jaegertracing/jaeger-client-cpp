--- conflicted
+++ resolved
@@ -32,7 +32,12 @@
         _disabled = disabled.second;
     }
 
-<<<<<<< HEAD
+    const auto traceId128Bit =
+        utils::EnvVariable::getBoolVariable(kJAEGER_JAEGER_TRACEID_128BIT_ENV_PROP);
+    if (traceId128Bit.first) {
+        _traceId128Bit = traceId128Bit.second;
+    }
+ 
     const auto propagationFormat =
         utils::EnvVariable::getStringVariable(kJAEGER_PROPAGATION_ENV_PROP);
     if (!propagationFormat.empty()) {
@@ -48,12 +53,6 @@
                       << "', falling back to jaeger propagation format";
             _propagationFormat = propagation::Format::JAEGER;
         }
-=======
-    const auto traceId128Bit =
-        utils::EnvVariable::getBoolVariable(kJAEGER_JAEGER_TRACEID_128BIT_ENV_PROP);
-    if (traceId128Bit.first) {
-        _traceId128Bit = traceId128Bit.second;
->>>>>>> d64d606d
     }
 
     const auto serviceName =
